--- conflicted
+++ resolved
@@ -2,16 +2,20 @@
 
 on:
   push:
-    branches: [ main, ci/** ]
+    branches: [ main, feat/**, ci/**, test/** ]
+    paths:
+      - "src/**"
+      - "test/Gas_Snapshots.t.sol"
+      - ".github/workflows/gas-snapshot.yml"
+      - "foundry.toml"
   pull_request:
     branches: [ main ]
+    paths:
+      - "src/**"
+      - "test/Gas_Snapshots.t.sol"
+      - ".github/workflows/gas-snapshot.yml"
+      - "foundry.toml"
 
-<<<<<<< HEAD
-permissions:
-  contents: write
-
-=======
->>>>>>> 1b7c033d
 jobs:
   gas:
     runs-on: ubuntu-latest
@@ -30,33 +34,4 @@
         run: forge build
 
       - name: Run gas report
-<<<<<<< HEAD
-        run: forge test --match-contract Gas_Snapshots --gas-report -vv | tee gas-report.txt
-
-      - name: Parse gas and write badge JSONs
-        shell: bash
-        run: |
-          mkdir -p badges
-          WRAP=$(grep -E '^\|\s*wrap\s*\|' -m1 gas-report.txt | awk -F'|' '{gsub(/ /,"",$3); print $3}')
-          REDEEM=$(grep -E '^\|\s*redeem\s*\|' -m1 gas-report.txt | awk -F'|' '{gsub(/ /,"",$3); print $3}')
-          WRAP=${WRAP:-"N/A"}
-          REDEEM=${REDEEM:-"N/A"}
-          printf '{"schemaVersion":1,"label":"gas wrap","message":"%s","color":"blue"}\n' "$WRAP" > badges/wrap.json
-          printf '{"schemaVersion":1,"label":"gas redeem","message":"%s","color":"green"}\n' "$REDEEM" > badges/redeem.json
-
-      - name: Commit badge JSONs
-        uses: stefanzweifel/git-auto-commit-action@v5
-        with:
-          commit_message: "ci(gas): update gas badge JSONs"
-          file_pattern: badges/*.json
-=======
-        run: forge test --match-contract Gas_Snapshots --gas-report -vv
-
-      - name: Upload gas report artifact
-        uses: actions/upload-artifact@v4
-        with:
-          name: gas-report
-          path: |
-            ./out
-            ./cache
->>>>>>> 1b7c033d
+        run: forge test --match-contract Gas_Snapshots --gas-report -vv