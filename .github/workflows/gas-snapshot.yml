name: gas-snapshot

on:
  push:
    branches: [ main, feat/**, ci/**, test/** ]
    paths:
      - "src/**"
      - "test/Gas_Snapshots.t.sol"
      - ".github/workflows/gas-snapshot.yml"
      - "foundry.toml"
  pull_request:
    branches: [ main ]
    paths:
      - "src/**"
      - "test/Gas_Snapshots.t.sol"
      - ".github/workflows/gas-snapshot.yml"
      - "foundry.toml"
  workflow_dispatch:

# allow pushing badge JSONs
permissions:
  contents: write

jobs:
  gas:
    runs-on: ubuntu-latest
    env:
      FOUNDRY_DISABLE_NIGHTLY_WARNING: "1"

    steps:
      - name: Checkout
        uses: actions/checkout@v4
        with:
          submodules: recursive

      - name: Install Foundry
        uses: foundry-rs/foundry-toolchain@v1
        with:
<<<<<<< HEAD
          version: nightly # use "stable" if you prefer
=======
          version: stable
>>>>>>> 6dff0bec

      - name: Build
        run: forge build

      - name: Run gas report
        run: forge test --match-contract Gas_Snapshots --gas-report -vv | tee gas-report.txt

<<<<<<< HEAD
      - name: Parse wrap/redeem gas
        id: parse
        shell: bash
        run: |
          set -euo pipefail
          WRAP=$(grep -E '^\|\s*wrap\s*\|' -m1 gas-report.txt   | awk -F'|' '{gsub(/ /,"",$3); print $3}')
          REDEEM=$(grep -E '^\|\s*redeem\s*\|' -m1 gas-report.txt | awk -F'|' '{gsub(/ /,"",$3); print $3}')
          echo "wrap=${WRAP:-0}"     >> "$GITHUB_OUTPUT"
          echo "redeem=${REDEEM:-0}" >> "$GITHUB_OUTPUT"
=======
      - name: Parse gas and write badge JSONs
        shell: bash
        run: |
          mkdir -p badges
          # extract median column for wrap/redeem; default to N/A
          WRAP=$(grep -E '^\|\s*wrap\s*\|' -m1 gas-report.txt | awk -F'|' '{gsub(/ /,"",$3); print $3}')
          REDEEM=$(grep -E '^\|\s*redeem\s*\|' -m1 gas-report.txt | awk -F'|' '{gsub(/ /,"",$3); print $3}')
          WRAP=${WRAP:-"N/A"}
          REDEEM=${REDEEM:-"N/A"}
          printf '{"schemaVersion":1,"label":"gas wrap","message":"%s","color":"blue"}\n'   "$WRAP"   > badges/wrap.json
          printf '{"schemaVersion":1,"label":"gas redeem","message":"%s","color":"green"}\n' "$REDEEM" > badges/redeem.json
>>>>>>> 6dff0bec

      - name: Commit badge JSONs (if changed)
        uses: stefanzweifel/git-auto-commit-action@v5
        with:
          commit_message: "ci(gas): update gas badge JSONs (wrap/redeem)"
          file_pattern: badges/*.json<|MERGE_RESOLUTION|>--- conflicted
+++ resolved
@@ -2,31 +2,16 @@
 
 on:
   push:
-    branches: [ main, feat/**, ci/**, test/** ]
-    paths:
-      - "src/**"
-      - "test/Gas_Snapshots.t.sol"
-      - ".github/workflows/gas-snapshot.yml"
-      - "foundry.toml"
+    branches: [ main, ci/** ]
   pull_request:
     branches: [ main ]
-    paths:
-      - "src/**"
-      - "test/Gas_Snapshots.t.sol"
-      - ".github/workflows/gas-snapshot.yml"
-      - "foundry.toml"
-  workflow_dispatch:
 
-# allow pushing badge JSONs
 permissions:
   contents: write
 
 jobs:
   gas:
     runs-on: ubuntu-latest
-    env:
-      FOUNDRY_DISABLE_NIGHTLY_WARNING: "1"
-
     steps:
       - name: Checkout
         uses: actions/checkout@v4
@@ -36,11 +21,7 @@
       - name: Install Foundry
         uses: foundry-rs/foundry-toolchain@v1
         with:
-<<<<<<< HEAD
-          version: nightly # use "stable" if you prefer
-=======
           version: stable
->>>>>>> 6dff0bec
 
       - name: Build
         run: forge build
@@ -48,32 +29,19 @@
       - name: Run gas report
         run: forge test --match-contract Gas_Snapshots --gas-report -vv | tee gas-report.txt
 
-<<<<<<< HEAD
-      - name: Parse wrap/redeem gas
-        id: parse
-        shell: bash
-        run: |
-          set -euo pipefail
-          WRAP=$(grep -E '^\|\s*wrap\s*\|' -m1 gas-report.txt   | awk -F'|' '{gsub(/ /,"",$3); print $3}')
-          REDEEM=$(grep -E '^\|\s*redeem\s*\|' -m1 gas-report.txt | awk -F'|' '{gsub(/ /,"",$3); print $3}')
-          echo "wrap=${WRAP:-0}"     >> "$GITHUB_OUTPUT"
-          echo "redeem=${REDEEM:-0}" >> "$GITHUB_OUTPUT"
-=======
       - name: Parse gas and write badge JSONs
         shell: bash
         run: |
           mkdir -p badges
-          # extract median column for wrap/redeem; default to N/A
           WRAP=$(grep -E '^\|\s*wrap\s*\|' -m1 gas-report.txt | awk -F'|' '{gsub(/ /,"",$3); print $3}')
           REDEEM=$(grep -E '^\|\s*redeem\s*\|' -m1 gas-report.txt | awk -F'|' '{gsub(/ /,"",$3); print $3}')
           WRAP=${WRAP:-"N/A"}
           REDEEM=${REDEEM:-"N/A"}
-          printf '{"schemaVersion":1,"label":"gas wrap","message":"%s","color":"blue"}\n'   "$WRAP"   > badges/wrap.json
+          printf '{"schemaVersion":1,"label":"gas wrap","message":"%s","color":"blue"}\n' "$WRAP" > badges/wrap.json
           printf '{"schemaVersion":1,"label":"gas redeem","message":"%s","color":"green"}\n' "$REDEEM" > badges/redeem.json
->>>>>>> 6dff0bec
 
-      - name: Commit badge JSONs (if changed)
+      - name: Commit badge JSONs
         uses: stefanzweifel/git-auto-commit-action@v5
         with:
-          commit_message: "ci(gas): update gas badge JSONs (wrap/redeem)"
+          commit_message: "ci(gas): update gas badge JSONs"
           file_pattern: badges/*.json